from fastapi import APIRouter, Request, Form, HTTPException, Depends
from fastapi.responses import HTMLResponse, StreamingResponse
from typing import Optional, Dict, Any
import asyncio
import json
import logging
import uuid

from fastapi.templating import Jinja2Templates

from app.core.dependencies import get_agent_service, get_client_service
from app.config import settings
from app.services.tools_service_supabase import ToolsService
from app.api.v1 import trigger as trigger_api
from app.services.agent_service_multitenant import AgentService as MultitentAgentService
from app.services.client_service_multitenant import ClientService as MultitenantClientService
from app.services.client_service_supabase_enhanced import ClientService as SupabaseClientService
from app.utils.supabase_credentials import SupabaseCredentialManager
from app.services.client_supabase_auth import ensure_client_user_credentials
from app.integrations.supabase_client import supabase_manager
from app.middleware.auth import require_user_auth
from app.models.user import AuthContext
from pydantic import BaseModel, EmailStr

logger = logging.getLogger(__name__)

router = APIRouter()
templates = Jinja2Templates(directory="app/templates")


class ClientUserSyncRequest(BaseModel):
    client_id: str
    email: EmailStr
    password: str


@router.get("/embed/{client_id}/{agent_slug}", response_class=HTMLResponse)
async def embed_sidekick(
    request: Request,
    client_id: str,
    agent_slug: str,
    theme: Optional[str] = "dark",
):
<<<<<<< HEAD
    import os
    dev_mode = os.getenv("DEVELOPMENT_MODE", "false").lower() == "true"
=======
    try:
        client_supabase_url, client_supabase_anon_key = await SupabaseCredentialManager.get_frontend_credentials(
            client_id,
            allow_platform_ids={"global"},
        )
    except ValueError as exc:
        raise HTTPException(status_code=400, detail=str(exc))

>>>>>>> a1ee4a75
    return templates.TemplateResponse(
        "embed/sidekick.html",
        {
            "request": request,
            "client_id": client_id,
            "agent_slug": agent_slug,
            "theme": theme,
            "supabase_url": settings.supabase_url,
            "supabase_anon_key": settings.supabase_anon_key,
<<<<<<< HEAD
            "development_mode": dev_mode,
=======
            "client_supabase_url": client_supabase_url,
            "client_supabase_anon_key": client_supabase_anon_key,
>>>>>>> a1ee4a75
        },
    )


@router.post("/api/embed/client-users/sync")
async def sync_client_user_credentials(
    payload: ClientUserSyncRequest,
    auth: AuthContext = Depends(require_user_auth),
):
    await supabase_manager.initialize()

    def _fetch_user():
        return supabase_manager.admin_client.auth.admin.get_user_by_id(str(auth.user_id))

    user_record = await asyncio.to_thread(_fetch_user)
    user_email = getattr(user_record.user, "email", None) if user_record else None

    if not user_email or user_email.lower() != payload.email.lower():
        raise HTTPException(status_code=403, detail="Email mismatch")

    try:
        await ensure_client_user_credentials(payload.client_id, payload.email, payload.password)
    except Exception as exc:
        logger.error(f"Failed to sync client user credentials: {exc}")
        raise HTTPException(status_code=500, detail="Unable to synchronize client credentials")

    return {"success": True}


@router.post("/api/embed/text/stream")
async def embed_text_stream(
    request: Request,
    client_id: str = Form(...),
    agent_slug: str = Form(...),
    message: str = Form(...),
):
    async def generate():
        try:
            try:
                yield ":stream-open\n\n"
            except Exception:
                pass

            logger.info(
                "[embed-stream] start client_id=%s agent=%s", client_id, agent_slug
            )

            # TEMP: text embed requests use a deterministic user/session
            # Use a valid UUID so downstream queries against Supabase succeed.
            user_id = str(uuid.uuid5(uuid.NAMESPACE_URL, "sidekick-forge/embed-user"))

            # Use multitenant services for proper architecture
            agent_service = MultitentAgentService()
            client_service = MultitenantClientService()

            # Get agent from client database
            from uuid import UUID
            client_uuid = UUID(client_id)
            agent = await agent_service.get_agent(client_uuid, agent_slug)
            if not agent or not agent.enabled:
                yield f"data: {json.dumps({'error': 'Agent not available'})}\n\n"
                return

            # Get client info and API keys
            platform_client = await client_service.get_client(client_id)
            if not platform_client:
                yield f"data: {json.dumps({'error': 'Client not found'})}\n\n"
                return

            api_keys = await agent_service.get_client_api_keys(client_uuid)

            conversation_id = str(uuid.uuid4())
            session_id = str(uuid.uuid4())

            trigger_request = trigger_api.TriggerAgentRequest(
                agent_slug=agent_slug,
                client_id=client_id,
                mode=trigger_api.TriggerMode.TEXT,
                message=message,
                user_id=user_id,
                session_id=session_id,
                conversation_id=conversation_id,
            )

            # Initialize ToolsService with Supabase-based ClientService for platform access
            import os
            platform_supabase_url = os.getenv('SUPABASE_URL')
            platform_supabase_key = os.getenv('SUPABASE_SERVICE_ROLE_KEY')
            supabase_client_service = SupabaseClientService(
                supabase_url=platform_supabase_url,
                supabase_key=platform_supabase_key
            )
            tools_service = ToolsService(client_service=supabase_client_service)

            # Set up the LiveKit room and dispatch the agent job
            try:
                from app.integrations.livekit_client import livekit_manager
                from app.config import settings
                
                backend_livekit = livekit_manager
                if not backend_livekit._initialized:
                    await backend_livekit.initialize()

                # Build agent context and room
                agent_context, _, _, _ = await trigger_api._build_agent_context_for_dispatch(
                    agent=agent,
                    client=platform_client,
                    conversation_id=conversation_id,
                    user_id=user_id,
                    session_id=session_id,
                    mode="text",
                    request_context=None,
                    client_conversation_id=conversation_id,
                )
                
                # Add tools and user message to context
                tools_payload = await trigger_api._get_agent_tools(tools_service, platform_client.id, agent.id)
                if tools_payload:
                    agent_context["tools"] = tools_payload
                trigger_api._apply_tool_prompt_sections(agent_context, tools_payload)
                agent_context["user_message"] = message

                # Create room and dispatch
                text_room_name = f"text-{conversation_id}-{uuid.uuid4().hex[:8]}"
                await trigger_api.ensure_livekit_room_exists(
                    backend_livekit,
                    text_room_name,
                    agent_name=settings.livekit_agent_name,
                    agent_slug=agent.slug,
                    user_id=user_id,
                    agent_config=agent_context,
                    enable_agent_dispatch=True,
                )

                await trigger_api.dispatch_agent_job(
                    livekit_manager=backend_livekit,
                    room_name=text_room_name,
                    agent=agent,
                    client=platform_client,
                    user_id=user_id,
                    conversation_id=conversation_id,
                    session_id=session_id,
                    tools=agent_context.get("tools"),
                    tools_config=agent_context.get("tools_config"),
                    api_keys=agent_context.get("api_keys"),
                    agent_context=agent_context,
                )

                # Stream responses from the worker
                async for update in trigger_api.poll_for_text_response_streaming(
                    backend_livekit,
                    text_room_name,
                ):
                    if "error" in update:
                        yield f"data: {json.dumps({'error': update['error']})}\n\n"
                        return
                    elif "delta" in update:
                        yield f"data: {json.dumps({'delta': update['delta']})}\n\n"
                    elif update.get("done"):
                        final_payload = {
                            "done": True,
                            "full_text": update.get("full_text", ""),
                            "conversation_id": conversation_id,
                            "citations": update.get("citations", []),
                            "tools": {"results": update.get("tool_results", [])},
                        }
                        yield f"data: {json.dumps(final_payload)}\n\n"
                        return

            except Exception as livekit_err:
                logger.error(f"[embed-stream] livekit streaming failed: {livekit_err}; falling back to non-streaming")
                try:
                    final_result = await trigger_api.handle_text_trigger_via_livekit(
                        trigger_request,
                        agent,
                        platform_client,
                        tools_service,
                    )
                except Exception:
                    try:
                        final_result = await trigger_api.handle_text_trigger(
                            trigger_request,
                            agent,
                            platform_client,
                            tools_service,
                        )
                    except Exception:
                        yield f"data: {json.dumps({'error': 'stream failed'})}\n\n"
                        return
                        
                if not final_result:
                    yield f"data: {json.dumps({'error': 'stream failed'})}\n\n"
                    return

                response_text = (
                    final_result.get("response")
                    or final_result.get("agent_response")
                    or "(No response from the model.)"
                )
                tools_payload = final_result.get("tools") or {}
                citations = final_result.get("citations") or []

                final_payload = {
                    "done": True,
                    "full_text": response_text,
                    "conversation_id": conversation_id,
                    "citations": citations,
                    "tools": tools_payload,
                }
                yield f"data: {json.dumps(final_payload)}\n\n"

        except Exception as exc:
            logger.error("embed_text_stream error: %s", exc, exc_info=True)
            yield f"data: {json.dumps({'error': 'stream failed'})}\n\n"

    return StreamingResponse(
        generate(),
        media_type="text/event-stream",
        headers={
            "Cache-Control": "no-cache",
            "Connection": "keep-alive",
        },
    )<|MERGE_RESOLUTION|>--- conflicted
+++ resolved
@@ -41,10 +41,6 @@
     agent_slug: str,
     theme: Optional[str] = "dark",
 ):
-<<<<<<< HEAD
-    import os
-    dev_mode = os.getenv("DEVELOPMENT_MODE", "false").lower() == "true"
-=======
     try:
         client_supabase_url, client_supabase_anon_key = await SupabaseCredentialManager.get_frontend_credentials(
             client_id,
@@ -53,7 +49,6 @@
     except ValueError as exc:
         raise HTTPException(status_code=400, detail=str(exc))
 
->>>>>>> a1ee4a75
     return templates.TemplateResponse(
         "embed/sidekick.html",
         {
@@ -63,12 +58,8 @@
             "theme": theme,
             "supabase_url": settings.supabase_url,
             "supabase_anon_key": settings.supabase_anon_key,
-<<<<<<< HEAD
-            "development_mode": dev_mode,
-=======
             "client_supabase_url": client_supabase_url,
             "client_supabase_anon_key": client_supabase_anon_key,
->>>>>>> a1ee4a75
         },
     )
 

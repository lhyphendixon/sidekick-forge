--- conflicted
+++ resolved
@@ -141,11 +141,8 @@
     knowledge_base
 )
 from app.api import embed as embed_router
-<<<<<<< HEAD
 from app.marketing import routes as marketing_routes
-=======
 from app.api import admin_preview_standalone
->>>>>>> 44cb4536
 
 # Mount multi-tenant routes
 app.include_router(trigger_multitenant.router, prefix="/api/v1", tags=["trigger"])
